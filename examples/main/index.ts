--- conflicted
+++ resolved
@@ -1,13 +1,13 @@
 // @ts-ignore
-import { STATUS_CODE } from 'https://deno.land/std/http/status.ts';
+import { STATUS_CODE } from "https://deno.land/std/http/status.ts";
 
-import { handleRegistryRequest } from './registry/mod.ts';
+import { handleRegistryRequest } from "./registry/mod.ts";
 
-console.log('main function started');
+console.log("main function started");
 console.log(Deno.version);
 
-addEventListener('beforeunload', () => {
-	console.log('main worker exiting');
+addEventListener("beforeunload", () => {
+  console.log("main worker exiting");
 });
 
 // log system memory usage every 30s
@@ -27,343 +27,167 @@
 // }, 30 * 1000);
 
 Deno.serve(async (req: Request) => {
-<<<<<<< HEAD
-	const headers = new Headers({
-		'Content-Type': 'application/json',
-	});
+  const headers = new Headers({
+    "Content-Type": "application/json",
+  });
 
-	const url = new URL(req.url);
-	const { pathname } = url;
+  const url = new URL(req.url);
+  const { pathname } = url;
 
-	// handle health checks
-	if (pathname === '/_internal/health') {
-		return new Response(
-			JSON.stringify({ 'message': 'ok' }),
-			{
-				status: STATUS_CODE.OK,
-				headers,
-			},
-		);
-	}
+  // handle health checks
+  if (pathname === "/_internal/health") {
+    return new Response(
+      JSON.stringify({ "message": "ok" }),
+      {
+        status: STATUS_CODE.OK,
+        headers,
+      },
+    );
+  }
 
-	// if (pathname === '/_internal/segfault') {
-	// 	EdgeRuntime.raiseSegfault();
-	// 	return new Response(
-	// 		JSON.stringify({ 'message': 'ok' }),
-	// 		{
-	// 			status: STATUS_CODE.OK,
-	// 			headers,
-	// 		},
-	// 	);
-	// }
+  // if (pathname === '/_internal/segfault') {
+  // 	EdgeRuntime.raiseSegfault();
+  // 	return new Response(
+  // 		JSON.stringify({ 'message': 'ok' }),
+  // 		{
+  // 			status: STATUS_CODE.OK,
+  // 			headers,
+  // 		},
+  // 	);
+  // }
 
-	if (pathname === '/_internal/metric') {
-		const metric = await EdgeRuntime.getRuntimeMetrics();
-		return Response.json(metric);
-	}
+  if (pathname === "/_internal/metric") {
+    const metric = await EdgeRuntime.getRuntimeMetrics();
+    return Response.json(metric);
+  }
 
-	// NOTE: You can test WebSocket in the main worker by uncommenting below.
-	// if (pathname === '/_internal/ws') {
-	// 	const upgrade = req.headers.get("upgrade") || "";
+  // NOTE: You can test WebSocket in the main worker by uncommenting below.
+  // if (pathname === '/_internal/ws') {
+  // 	const upgrade = req.headers.get("upgrade") || "";
 
-	// 	if (upgrade.toLowerCase() != "websocket") {
-	// 		return new Response("request isn't trying to upgrade to websocket.");
-	// 	}
+  // 	if (upgrade.toLowerCase() != "websocket") {
+  // 		return new Response("request isn't trying to upgrade to websocket.");
+  // 	}
 
-	// 	const { socket, response } = Deno.upgradeWebSocket(req);
+  // 	const { socket, response } = Deno.upgradeWebSocket(req);
 
-	// 	socket.onopen = () => console.log("socket opened");
-	// 	socket.onmessage = (e) => {
-	// 		console.log("socket message:", e.data);
-	// 		socket.send(new Date().toString());
-	// 	};
+  // 	socket.onopen = () => console.log("socket opened");
+  // 	socket.onmessage = (e) => {
+  // 		console.log("socket message:", e.data);
+  // 		socket.send(new Date().toString());
+  // 	};
 
-	// 	socket.onerror = e => console.log("socket errored:", e.message);
-	// 	socket.onclose = () => console.log("socket closed");
+  // 	socket.onerror = e => console.log("socket errored:", e.message);
+  // 	socket.onclose = () => console.log("socket closed");
 
-	// 	return response; // 101 (Switching Protocols)
-	// }
+  // 	return response; // 101 (Switching Protocols)
+  // }
 
-	const REGISTRY_PREFIX = '/_internal/registry';
-	if (pathname.startsWith(REGISTRY_PREFIX)) {
-		return await handleRegistryRequest(REGISTRY_PREFIX, req);
-	}
+  const REGISTRY_PREFIX = "/_internal/registry";
+  if (pathname.startsWith(REGISTRY_PREFIX)) {
+    return await handleRegistryRequest(REGISTRY_PREFIX, req);
+  }
 
-	const path_parts = pathname.split('/');
-	const service_name = path_parts[1];
+  const path_parts = pathname.split("/");
+  const service_name = path_parts[1];
 
-	if (!service_name || service_name === '') {
-		const error = { msg: 'missing function name in request' };
-		return new Response(
-			JSON.stringify(error),
-			{
-				status: STATUS_CODE.BadRequest,
-				headers: { 'Content-Type': 'application/json' },
-			},
-		);
-	}
+  if (!service_name || service_name === "") {
+    const error = { msg: "missing function name in request" };
+    return new Response(
+      JSON.stringify(error),
+      {
+        status: STATUS_CODE.BadRequest,
+        headers: { "Content-Type": "application/json" },
+      },
+    );
+  }
 
-	const servicePath = `./examples/${service_name}`;
-	// console.error(`serving the request with ${servicePath}`);
+  const servicePath = `./examples/${service_name}`;
+  // console.error(`serving the request with ${servicePath}`);
 
-	const createWorker = async () => {
-		const memoryLimitMb = 150;
-		const workerTimeoutMs = 5 * 60 * 1000;
-		const noModuleCache = false;
+  const createWorker = async () => {
+    const memoryLimitMb = 150;
+    const workerTimeoutMs = 5 * 60 * 1000;
+    const noModuleCache = false;
 
-		const envVarsObj = Deno.env.toObject();
-		const envVars = Object.keys(envVarsObj).map((k) => [k, envVarsObj[k]]);
-		const forceCreate = false;
+    const envVarsObj = Deno.env.toObject();
+    const envVars = Object.keys(envVarsObj).map((k) => [k, envVarsObj[k]]);
+    const forceCreate = false;
 
-		// load source from an eszip
-		//const maybeEszip = await Deno.readFile('./bin.eszip');
-		//const maybeEntrypoint = 'file:///src/index.ts';
+    // load source from an eszip
+    //const maybeEszip = await Deno.readFile('./bin.eszip');
+    //const maybeEntrypoint = 'file:///src/index.ts';
 
-		// const maybeEntrypoint = 'file:///src/index.ts';
-		// or load module source from an inline module
-		// const maybeModuleCode = 'Deno.serve((req) => new Response("Hello from Module Code"));';
-		//
-		const cpuTimeSoftLimitMs = 10000;
-		const cpuTimeHardLimitMs = 20000;
-		const staticPatterns = [
-			'./examples/**/*.html',
-		];
+    // const maybeEntrypoint = 'file:///src/index.ts';
+    // or load module source from an inline module
+    // const maybeModuleCode = 'Deno.serve((req) => new Response("Hello from Module Code"));';
+    //
+    const cpuTimeSoftLimitMs = 10000;
+    const cpuTimeHardLimitMs = 20000;
+    const staticPatterns = [
+      "./examples/**/*.html",
+    ];
 
-		return await EdgeRuntime.userWorkers.create({
-			servicePath,
-			memoryLimitMb,
-			workerTimeoutMs,
-			noModuleCache,
-			envVars,
-			forceCreate,
-			cpuTimeSoftLimitMs,
-			cpuTimeHardLimitMs,
-			staticPatterns,
-			// maybeEszip,
-			// maybeEntrypoint,
-			// maybeModuleCode,
-		});
-	};
+    return await EdgeRuntime.userWorkers.create({
+      servicePath,
+      memoryLimitMb,
+      workerTimeoutMs,
+      noModuleCache,
+      envVars,
+      forceCreate,
+      cpuTimeSoftLimitMs,
+      cpuTimeHardLimitMs,
+      staticPatterns,
+      // maybeEszip,
+      // maybeEntrypoint,
+      // maybeModuleCode,
+    });
+  };
 
-	const callWorker = async () => {
-		try {
-			// If a worker for the given service path already exists,
-			// it will be reused by default.
-			// Update forceCreate option in createWorker to force create a new worker for each request.
-			const worker = await createWorker();
-			const controller = new AbortController();
+  const callWorker = async () => {
+    try {
+      // If a worker for the given service path already exists,
+      // it will be reused by default.
+      // Update forceCreate option in createWorker to force create a new worker for each request.
+      const worker = await createWorker();
+      const controller = new AbortController();
 
-			const signal = controller.signal;
-			// Optional: abort the request after a timeout
-			//setTimeout(() => controller.abort(), 2 * 60 * 1000);
+      const signal = controller.signal;
+      // Optional: abort the request after a timeout
+      //setTimeout(() => controller.abort(), 2 * 60 * 1000);
 
-			return await worker.fetch(req, { signal });
-		} catch (e) {
-			console.error(e);
+      return await worker.fetch(req, { signal });
+    } catch (e) {
+      console.error(e);
 
-			if (e instanceof Deno.errors.WorkerRequestCancelled) {
-				headers.append('Connection', 'close');
+      if (e instanceof Deno.errors.WorkerRequestCancelled) {
+        headers.append("Connection", "close");
 
-				// XXX(Nyannyacha): I can't think right now how to re-poll
-				// inside the worker pool without exposing the error to the
-				// surface.
+        // XXX(Nyannyacha): I can't think right now how to re-poll
+        // inside the worker pool without exposing the error to the
+        // surface.
 
-				// It is satisfied when the supervisor that handled the original
-				// request terminated due to reaches such as CPU time limit or
-				// Wall-clock limit.
-				//
-				// The current request to the worker has been canceled due to
-				// some internal reasons. We should repoll the worker and call
-				// `fetch` again.
+        // It is satisfied when the supervisor that handled the original
+        // request terminated due to reaches such as CPU time limit or
+        // Wall-clock limit.
+        //
+        // The current request to the worker has been canceled due to
+        // some internal reasons. We should repoll the worker and call
+        // `fetch` again.
 
-				// return await callWorker();
-			}
+        // return await callWorker();
+      }
 
-			const error = { msg: e.toString() };
-			return new Response(
-				JSON.stringify(error),
-				{
-					status: STATUS_CODE.InternalServerError,
-					headers,
-				},
-			);
-		}
-	};
+      const error = { msg: e.toString() };
+      return new Response(
+        JSON.stringify(error),
+        {
+          status: STATUS_CODE.InternalServerError,
+          headers,
+        },
+      );
+    }
+  };
 
-	return callWorker();
-=======
-    const headers = new Headers({
-        'Content-Type': 'application/json',
-    });
-
-    const url = new URL(req.url);
-    const { pathname } = url;
-
-    // handle health checks
-    if (pathname === '/_internal/health') {
-        return new Response(
-            JSON.stringify({ 'message': 'ok' }),
-            {
-                status: STATUS_CODE.OK,
-                headers,
-            },
-        );
-    }
-
-    // if (pathname === '/_internal/segfault') {
-    // 	EdgeRuntime.raiseSegfault();
-    // 	return new Response(
-    // 		JSON.stringify({ 'message': 'ok' }),
-    // 		{
-    // 			status: STATUS_CODE.OK,
-    // 			headers,
-    // 		},
-    // 	);
-    // }
-
-    if (pathname === '/_internal/metric') {
-        const metric = await EdgeRuntime.getRuntimeMetrics();
-        return Response.json(metric);
-    }
-
-    // NOTE: You can test WebSocket in the main worker by uncommenting below.
-    // if (pathname === '/_internal/ws') {
-    // 	const upgrade = req.headers.get("upgrade") || "";
-
-    // 	if (upgrade.toLowerCase() != "websocket") {
-    // 		return new Response("request isn't trying to upgrade to websocket.");
-    // 	}
-
-    // 	const { socket, response } = Deno.upgradeWebSocket(req);
-
-    // 	socket.onopen = () => console.log("socket opened");
-    // 	socket.onmessage = (e) => {
-    // 		console.log("socket message:", e.data);
-    // 		socket.send(new Date().toString());
-    // 	};
-
-    // 	socket.onerror = e => console.log("socket errored:", e.message);
-    // 	socket.onclose = () => console.log("socket closed");
-
-    // 	return response; // 101 (Switching Protocols)
-    // }
-
-    const REGISTRY_PREFIX = '/_internal/registry';
-    if (pathname.startsWith(REGISTRY_PREFIX)) {
-        return await handleRegistryRequest(REGISTRY_PREFIX, req);
-    }
-
-    const path_parts = pathname.split('/');
-    const service_name = path_parts[1];
-
-    if (!service_name || service_name === '') {
-        const error = { msg: 'missing function name in request' };
-        return new Response(
-            JSON.stringify(error),
-            { status: STATUS_CODE.BadRequest, headers: { 'Content-Type': 'application/json' } },
-        );
-    }
-
-    const servicePath = `./examples/${service_name}`;
-    // console.error(`serving the request with ${servicePath}`);
-
-    const createWorker = async () => {
-        const memoryLimitMb = 150;
-        const workerTimeoutMs = 5 * 60 * 1000;
-        const noModuleCache = false;
-
-        // you can provide an import map inline
-        // const inlineImportMap = {
-        //   imports: {
-        //     "std/": "https://deno.land/std@0.131.0/",
-        //     "cors": "./examples/_shared/cors.ts"
-        //   }
-        // }
-
-        // const importMapPath = `data:${encodeURIComponent(JSON.stringify(importMap))}?${encodeURIComponent('/home/deno/functions/test')}`;
-        const importMapPath = null;
-        const envVarsObj = Deno.env.toObject();
-        const envVars = Object.keys(envVarsObj).map((k) => [k, envVarsObj[k]]);
-        const forceCreate = false;
-        const netAccessDisabled = false;
-
-        // load source from an eszip
-        //const maybeEszip = await Deno.readFile('./bin.eszip');
-        //const maybeEntrypoint = 'file:///src/index.ts';
-
-        // const maybeEntrypoint = 'file:///src/index.ts';
-        // or load module source from an inline module
-        // const maybeModuleCode = 'Deno.serve((req) => new Response("Hello from Module Code"));';
-        //
-        const cpuTimeSoftLimitMs = 10000;
-        const cpuTimeHardLimitMs = 20000;
-        const staticPatterns = [
-            './examples/**/*.html',
-        ];
-
-        return await EdgeRuntime.userWorkers.create({
-            servicePath,
-            memoryLimitMb,
-            workerTimeoutMs,
-            noModuleCache,
-            importMapPath,
-            envVars,
-            forceCreate,
-            netAccessDisabled,
-            cpuTimeSoftLimitMs,
-            cpuTimeHardLimitMs,
-            staticPatterns,
-            // maybeEszip,
-            // maybeEntrypoint,
-            // maybeModuleCode,
-        });
-    };
-
-    const callWorker = async () => {
-        try {
-            // If a worker for the given service path already exists,
-            // it will be reused by default.
-            // Update forceCreate option in createWorker to force create a new worker for each request.
-            const worker = await createWorker();
-            const controller = new AbortController();
-
-            const signal = controller.signal;
-            // Optional: abort the request after a timeout
-            //setTimeout(() => controller.abort(), 2 * 60 * 1000);
-
-            return await worker.fetch(req, { signal });
-        } catch (e) {
-            console.error(e);
-
-            if (e instanceof Deno.errors.WorkerRequestCancelled) {
-                headers.append('Connection', 'close');
-
-                // XXX(Nyannyacha): I can't think right now how to re-poll
-                // inside the worker pool without exposing the error to the
-                // surface.
-
-                // It is satisfied when the supervisor that handled the original
-                // request terminated due to reaches such as CPU time limit or
-                // Wall-clock limit.
-                //
-                // The current request to the worker has been canceled due to
-                // some internal reasons. We should repoll the worker and call
-                // `fetch` again.
-
-                // return await callWorker();
-            }
-
-            const error = { msg: e.toString() };
-            return new Response(
-                JSON.stringify(error),
-                {
-                    status: STATUS_CODE.InternalServerError,
-                    headers,
-                },
-            );
-        }
-    };
-
-    return callWorker();
->>>>>>> ec67c39c
+  return callWorker();
 });